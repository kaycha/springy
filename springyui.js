/**
Copyright (c) 2010 Dennis Hotson

 Permission is hereby granted, free of charge, to any person
 obtaining a copy of this software and associated documentation
 files (the "Software"), to deal in the Software without
 restriction, including without limitation the rights to use,
 copy, modify, merge, publish, distribute, sublicense, and/or sell
 copies of the Software, and to permit persons to whom the
 Software is furnished to do so, subject to the following
 conditions:

 The above copyright notice and this permission notice shall be
 included in all copies or substantial portions of the Software.

 THE SOFTWARE IS PROVIDED "AS IS", WITHOUT WARRANTY OF ANY KIND,
 EXPRESS OR IMPLIED, INCLUDING BUT NOT LIMITED TO THE WARRANTIES
 OF MERCHANTABILITY, FITNESS FOR A PARTICULAR PURPOSE AND
 NONINFRINGEMENT. IN NO EVENT SHALL THE AUTHORS OR COPYRIGHT
 HOLDERS BE LIABLE FOR ANY CLAIM, DAMAGES OR OTHER LIABILITY,
 WHETHER IN AN ACTION OF CONTRACT, TORT OR OTHERWISE, ARISING
 FROM, OUT OF OR IN CONNECTION WITH THE SOFTWARE OR THE USE OR
 OTHER DEALINGS IN THE SOFTWARE.
*/

(function() {

jQuery.fn.springy = function(params) {
	var graph = this.graph = params.graph || new Graph();

	var stiffness = params.stiffness || 400.0;
	var repulsion = params.repulsion || 400.0;
	var damping = params.damping || 0.5;

	var canvas = this[0];
	var ctx = canvas.getContext("2d");
<<<<<<< HEAD

=======
>>>>>>> b4687059
	var layout = this.layout = new Layout.ForceDirected(graph, stiffness, repulsion, damping);

	// calculate bounding box of graph layout.. with ease-in
	var currentBB = layout.getBoundingBox();
	var targetBB = {bottomleft: new Vector(-2, -2), topright: new Vector(2, 2)};

	// auto adjusting bounding box
	Layout.requestAnimationFrame(function adjust() {
		targetBB = layout.getBoundingBox();
		// current gets 20% closer to target every iteration
		currentBB = {
			bottomleft: currentBB.bottomleft.add( targetBB.bottomleft.subtract(currentBB.bottomleft)
				.divide(10)),
			topright: currentBB.topright.add( targetBB.topright.subtract(currentBB.topright)
				.divide(10))
		};

		Layout.requestAnimationFrame(adjust);
	});

	// convert to/from screen coordinates
	toScreen = function(p) {
		var size = currentBB.topright.subtract(currentBB.bottomleft);
		var sx = p.subtract(currentBB.bottomleft).divide(size.x).x * canvas.width;
		var sy = p.subtract(currentBB.bottomleft).divide(size.y).y * canvas.height;
		return new Vector(sx, sy);
	};

	fromScreen = function(s) {
		var size = currentBB.topright.subtract(currentBB.bottomleft);
		var px = (s.x / canvas.width) * size.x + currentBB.bottomleft.x;
		var py = (s.y / canvas.height) * size.y + currentBB.bottomleft.y;
		return new Vector(px, py);
	};

	// half-assed drag and drop
	var selected = null;
	var nearest = null;
	var dragged = null;

	jQuery(canvas).mousedown(function(e) {
		jQuery('.actions').hide();

		var pos = jQuery(this).offset();
		var p = fromScreen({x: e.pageX - pos.left, y: e.pageY - pos.top});
		selected = nearest = dragged = layout.nearest(p);

		if (selected.node !== null) {
			// Part of the same bug mentioned later. Store the previous mass
			// before upscaling it for dragging.
			dragged.point.m = 10000.0;
		}

		renderer.start();
	});

	jQuery(canvas).mousemove(function(e) {
		var pos = jQuery(this).offset();
		var p = fromScreen({x: e.pageX - pos.left, y: e.pageY - pos.top});
		nearest = layout.nearest(p);

		if (dragged !== null && dragged.node !== null) {
			dragged.point.p.x = p.x;
			dragged.point.p.y = p.y;
		}

		renderer.start();
	});

	jQuery(window).bind('mouseup',function(e) {
		// Bug! Node's mass isn't reset on mouseup. Nodes which have been
		// dragged don't repulse very well. Store the initial mass in mousedown
		// and then restore it here.
		dragged = null;
	});

	Node.prototype.getWidth = function() {
		var text = typeof(this.data.label) !== 'undefined' ? this.data.label : this.id;
		if (this._width && this._width[text])
			return this._width[text];

		ctx.save();
		ctx.font = "16px Verdana, sans-serif";
		var width = ctx.measureText(text).width + 10;
		ctx.restore();

		this._width || (this._width = {});
		this._width[text] = width;

		return width;
	};

	Node.prototype.getHeight = function() {
		// Magic number with no explanation.
		return 20;
	};

	var renderer = new Renderer(1, layout,
		function clear() {
			ctx.clearRect(0,0,canvas.width,canvas.height);
		},
		function drawEdge(edge, p1, p2) {
			var x1 = toScreen(p1).x;
			var y1 = toScreen(p1).y;
			var x2 = toScreen(p2).x;
			var y2 = toScreen(p2).y;

			var direction = new Vector(x2-x1, y2-y1);
			var normal = direction.normal().normalise();

			var from = graph.getEdges(edge.source, edge.target);
			var to = graph.getEdges(edge.target, edge.source);

			var total = from.length + to.length;

			// Figure out edge's position in relation to other edges between the same nodes
			var n = 0;
			for (var i=0; i<from.length; i++) {
				if (from[i].id === edge.id) {
					n = i;
				}
			}

			var spacing = 6.0;

			// Figure out how far off center the line should be drawn
			var offset = normal.multiply(-((total - 1) * spacing)/2.0 + (n * spacing));

			var s1 = toScreen(p1).add(offset);
			var s2 = toScreen(p2).add(offset);

			var boxWidth = edge.target.getWidth();
			var boxHeight = edge.target.getHeight();

			var intersection = intersect_line_box(s1, s2, {x: x2-boxWidth/2.0, y: y2-boxHeight/2.0}, boxWidth, boxHeight);

			if (!intersection) {
				intersection = s2;
			}

			var stroke = typeof(edge.data.color) !== 'undefined' ? edge.data.color : '#000000';

			var arrowWidth;
			var arrowLength;

			var weight = typeof(edge.data.weight) !== 'undefined' ? edge.data.weight : 1.0;

			ctx.lineWidth = Math.max(weight *  2, 0.1);
			arrowWidth = 1 + ctx.lineWidth;
			arrowLength = 8;

			var directional = typeof(edge.data.directional) !== 'undefined' ? edge.data.directional : true;

			// line
			var lineEnd;
			if (directional) {
				lineEnd = intersection.subtract(direction.normalise().multiply(arrowLength * 0.5));
			} else {
				lineEnd = s2;
			}

			ctx.strokeStyle = stroke;
			ctx.beginPath();
			ctx.moveTo(s1.x, s1.y);
			ctx.lineTo(lineEnd.x, lineEnd.y);
			ctx.stroke();

			// arrow

			if (directional) {
				ctx.save();
				ctx.fillStyle = stroke;
				ctx.translate(intersection.x, intersection.y);
				ctx.rotate(Math.atan2(y2 - y1, x2 - x1));
				ctx.beginPath();
				ctx.moveTo(-arrowLength, arrowWidth);
				ctx.lineTo(0, 0);
				ctx.lineTo(-arrowLength, -arrowWidth);
				ctx.lineTo(-arrowLength * 0.8, -0);
				ctx.closePath();
				ctx.fill();
				ctx.restore();
			}
		},
		function drawNode(node, p) {
			var s = toScreen(p);

			ctx.save();

			var boxWidth = node.getWidth();
			var boxHeight = node.getHeight();

			// fill background
			ctx.clearRect(s.x - boxWidth/2, s.y - 10, boxWidth, 20);

			// fill background
			if (selected !== null && nearest.node !== null && selected.node.id === node.id) {
				ctx.fillStyle = "#FFFFE0";
			} else if (nearest !== null && nearest.node !== null && nearest.node.id === node.id) {
				ctx.fillStyle = "#EEEEEE";
			} else {
				ctx.fillStyle = "#FFFFFF";
			}

			ctx.fillRect(s.x - boxWidth/2, s.y - 10, boxWidth, 20);

			ctx.textAlign = "left";
			ctx.textBaseline = "top";
			ctx.font = "16px Verdana, sans-serif";
			ctx.fillStyle = "#000000";
			ctx.font = "16px Verdana, sans-serif";
			var text = typeof(node.data.label) !== 'undefined' ? node.data.label : node.id;
			ctx.fillText(text, s.x - boxWidth/2 + 5, s.y - 8);

			ctx.restore();
		}
	);

	renderer.start();

	// helpers for figuring out where to draw arrows
	function intersect_line_line(p1, p2, p3, p4) {
		var denom = ((p4.y - p3.y)*(p2.x - p1.x) - (p4.x - p3.x)*(p2.y - p1.y));

		// lines are parallel
		if (denom === 0) {
			return false;
		}

		var ua = ((p4.x - p3.x)*(p1.y - p3.y) - (p4.y - p3.y)*(p1.x - p3.x)) / denom;
		var ub = ((p2.x - p1.x)*(p1.y - p3.y) - (p2.y - p1.y)*(p1.x - p3.x)) / denom;

		if (ua < 0 || ua > 1 || ub < 0 || ub > 1) {
			return false;
		}

		return new Vector(p1.x + ua * (p2.x - p1.x), p1.y + ua * (p2.y - p1.y));
	}

	function intersect_line_box(p1, p2, p3, w, h) {
		var tl = {x: p3.x, y: p3.y};
		var tr = {x: p3.x + w, y: p3.y};
		var bl = {x: p3.x, y: p3.y + h};
		var br = {x: p3.x + w, y: p3.y + h};

		var result;
		if (result = intersect_line_line(p1, p2, tl, tr)) { return result; } // top
		if (result = intersect_line_line(p1, p2, tr, br)) { return result; } // right
		if (result = intersect_line_line(p1, p2, br, bl)) { return result; } // bottom
		if (result = intersect_line_line(p1, p2, bl, tl)) { return result; } // left

		return false;
	}

	return this;
}

})();<|MERGE_RESOLUTION|>--- conflicted
+++ resolved
@@ -34,10 +34,7 @@
 
 	var canvas = this[0];
 	var ctx = canvas.getContext("2d");
-<<<<<<< HEAD
-
-=======
->>>>>>> b4687059
+
 	var layout = this.layout = new Layout.ForceDirected(graph, stiffness, repulsion, damping);
 
 	// calculate bounding box of graph layout.. with ease-in
