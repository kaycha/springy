--- conflicted
+++ resolved
@@ -34,22 +34,8 @@
 
 	var canvas = this[0];
 	var ctx = canvas.getContext("2d");
-<<<<<<< HEAD
-	var layout = new Layout.ForceDirected(graph, stiffness, repulsion, damping);
-
-	// This code is duplicated in springy.js.
-	var requestAnimFrame =
-		window.requestAnimationFrame ||
-		window.webkitRequestAnimationFrame ||
-		window.mozRequestAnimationFrame ||
-		window.oRequestAnimationFrame ||
-		window.msRequestAnimationFrame ||
-		function(callback, element) {
-			window.setTimeout(callback, 10);
-		};
-=======
-	this.layout = new Layout.ForceDirected(graph, stiffness, repulsion, damping);
->>>>>>> 193e99a6
+
+	var layout = this.layout = new Layout.ForceDirected(graph, stiffness, repulsion, damping);
 
 	// calculate bounding box of graph layout.. with ease-in
 	var currentBB = layout.getBoundingBox();
@@ -96,14 +82,9 @@
 		var p = fromScreen({x: e.pageX - pos.left, y: e.pageY - pos.top});
 		selected = nearest = dragged = layout.nearest(p);
 
-<<<<<<< HEAD
-		if (selected.node !== null)
-		{
+		if (selected.node !== null) {
 			// Part of the same bug mentioned later. Store the previous mass
 			// before upscaling it for dragging.
-=======
-		if (selected.node !== null) {
->>>>>>> 193e99a6
 			dragged.point.m = 10000.0;
 		}
 
@@ -123,14 +104,10 @@
 		renderer.start();
 	});
 
-<<<<<<< HEAD
-	jQuery(window).bind('mouseup',function(e){
+	jQuery(window).bind('mouseup',function(e) {
 		// Bug! Node's mass isn't reset on mouseup. Nodes which have been
 		// dragged don't repulse very well. Store the initial mass in mousedown
 		// and then restore it here.
-=======
-	jQuery(window).bind('mouseup',function(e) {
->>>>>>> 193e99a6
 		dragged = null;
 	});
 
